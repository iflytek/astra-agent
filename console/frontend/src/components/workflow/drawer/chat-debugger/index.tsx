import React, {
  useMemo,
  useCallback,
  useRef,
  useState,
  useEffect,
  memo,
} from 'react';
import { useTranslation } from 'react-i18next';
import { Drawer, Button } from 'antd';
import { cloneDeep } from 'lodash';
import { v4 as uuid } from 'uuid';
import useFlowsManager from '@/components/workflow/store/useFlowsManager';
import useFlowStore from '@/components/workflow/store/useFlowStore';
import {
  buildFlowAPI,
  getInputsType,
  saveDialogueAPI,
  getDialogueAPI,
  workflowDialogClear,
  addComparisons,
  workflowDeleteComparisons,
} from '@/services/flow';
import { nextQuestionAdvice } from '@/services/common';
import { isJSON } from '@/utils';
import {
  validateInputJSON,
  generateDefaultInput,
  generateValidationSchema,
  generateInputsAndOutputsOrder,
} from '@/components/workflow/utils/reactflowUtils';
import { fetchEventSource } from '@microsoft/fetch-event-source';
import DeleteChatHistory from '@/components/workflow/modal/delete-chat-history';
import ChatContent from './components/chat-content';
import ChatInput from './components/chat-input';
// import useChat from '@/hooks/useChat';
import { getPublicResult } from '@/services/common';

// 类型导入
import {
  FlowType,
  StartNodeType,
  InterruptChatType,
  ChatInfoType,
  ChatListItem,
  ChatDebuggerAdvancedConfig,
  FlowResultType,
  ChatDebuggerContentProps,
  WebSocketMessageData,
  ReactFlowNode,
  ReactFlowEdge,
} from '@/components/workflow/types';

// 从统一的图标管理中导入
import { Icons } from '@/components/workflow/icons';

// 获取 Chat Debugger 模块的图标
const icons = Icons.chatDebugger;

const initInterruptChat: InterruptChatType = {
  eventId: '',
  interrupt: false,
  nodeId: '',
  type: '',
  option: null,
  needReply: true,
};

const initChatInfo: ChatInfoType = {
  question: [],
  answer: {
    messageContent: '',
    reasoningContent: '',
    content: '',
  },
  answerItem: '',
  option: null,
};

export function ChatDebuggerContent({
  open,
  setOpen,
}: ChatDebuggerContentProps): React.ReactElement {
  const { t } = useTranslation();
<<<<<<< HEAD
  const versionId = useRef<string>('');
  // const { handleFlowToChat } = useChat();
=======
  const versionId = useRef<string>("");
>>>>>>> ff2f80fd
  const buildPassRef = useRef<boolean>(false);
  const textareRef = useRef<HTMLTextAreaElement>(null);
  const chatIdRef = useRef<string>(uuid().replace(/-/g, ''));
  const currentFollowNodeId = useRef<string>('');
  const controllerRef = useRef<AbortController | null>(null);
  const isMounted = useRef<boolean>(false);
  const wsMessageStatus = useRef<string | null>(null);
  const messageNodeTextQueue = useRef<string>('');
  const endNodeReasoningTextQueue = useRef<string>('');
  const endNodeTextQueue = useRef<string>('');
  const preRunningNodeIds = useRef<string[]>([]);
  const chatInfoRef = useRef<ChatInfoType>(cloneDeep(initChatInfo));
  const flowResult = useFlowsManager(state => state.flowResult);
  const errNodes = useFlowsManager(state => state.errNodes);
  const currentFlow = useFlowsManager(state => state.currentFlow) as
    | FlowType
    | undefined;
  const currentStore = useFlowsManager(state => state.getCurrentStore());
  const setFlowResult = useFlowsManager(state => state.setFlowResult);
  const setCanPublish = useFlowsManager(state => state.setCanPublish);
  const autonomousMode = useFlowsManager(state => state.autonomousMode);
  const setShowNodeList = useFlowsManager(state => state.setShowNodeList);
  const setCanvasesDisabled = useFlowsManager(
    state => state.setCanvasesDisabled
  );
  const historyVersion = useFlowsManager(state => state.historyVersion);
  const historyVersionData = useFlowsManager(state => state.historyVersionData);
  const nodes = useFlowStore(state => state.nodes);
  const edges = useFlowStore(state => state.edges);
  const moveToPosition = currentStore(state => state.moveToPosition);
  const setNode = useFlowStore(state => state.setNode);
  const setNodes = useFlowStore(state => state.setNodes);
  const setEdges = useFlowStore(state => state.setEdges);
  const [startNodeParams, setStartNodeParams] = useState<StartNodeType[]>([]);
  const [chatList, setChatList] = useState<ChatListItem[]>([]);
  const [debuggering, setDebuggering] = useState<boolean>(false);
  const [userWheel, setUserWheel] = useState<boolean>(false);
  const [deleteAllModal, setDeleteAllModal] = useState<boolean>(false);
  const [suggestLoading, setSuggestLoading] = useState<boolean>(false);
  const [suggestProblem, setSuggestProblem] = useState<string[]>([]);
  const [interruptChat, setInterruptChat] = useState<InterruptChatType>({
    ...initInterruptChat,
  });
  const [showChatDebuggerPage, setShowChatDebuggerPage] =
    useState<boolean>(true);

  useEffect(() => {
    if (!flowResult?.status) {
      controllerRef?.current?.abort();
      handleWorkflowDeleteComparisons();
      wsMessageStatus.current = 'end';
      setInterruptChat({ ...initInterruptChat });

      setNodes(old => {
        old.forEach(node => (node.data.status = ''));
        return cloneDeep(old);
      });
      setEdges(edges =>
        edges?.map(edge => ({
          ...edge,
          animated: false,
          style: {
            stroke: '#275EFF',
            strokeWidth: 2,
          },
        }))
      );
    }
  }, [flowResult?.status, currentFlow?.flowId]);

  const advancedConfig = useMemo<ChatDebuggerAdvancedConfig>(() => {
    if (currentFlow?.advancedConfig && isJSON(currentFlow.advancedConfig)) {
      const parsedConfig = JSON.parse(currentFlow.advancedConfig);
      return {
        suggestedQuestionsAfterAnswer: {
          enabled: parsedConfig?.suggestedQuestionsAfterAnswer?.enabled ?? true,
        },
      };
    } else {
      return {
        suggestedQuestionsAfterAnswer: {
          enabled: true,
        },
      };
    }
  }, [currentFlow?.advancedConfig]);

  const getDialogues = useCallback(
    (id: string, shouldAddDivider = false): void => {
      getDialogueAPI(id, 1).then((data: unknown[]) => {
        const chatList: ChatListItem[] = [];
        let chatId = data?.[0]?.chatId || null;
        data?.forEach(chat => {
          const currentChatId = chat?.chatId;
          if (currentChatId !== chatId) {
            chatList.unshift({
              id: uuid(),
              type: 'divider',
            });
          }

          chatList.unshift({
            ...chat,
            id: chat?.id,
            type: 'answer',
            messageContent: JSON.parse(chat?.answer)?.messageContent || '',
            reasoningContent: JSON.parse(chat?.answer)?.reasoningContent || '',
            content: JSON.parse(chat?.answer)?.content || '',
            option: JSON.parse(chat?.answer)?.option,
          });
          chatList.unshift({
            ...chat,
            id: uuid(),
            type: 'ask',
            inputs: JSON.parse(chat?.question),
          });
          chatId = currentChatId;
        });
        if (shouldAddDivider && data.length !== 0) {
          chatList.push({
            id: uuid(),
            type: 'divider',
          });
        }
        setChatList(chatList);
      });
    },
    []
  );

  useEffect(() => {
    currentFlow?.id && getDialogues(currentFlow?.id, true);
  }, [currentFlow?.id]);

  useEffect(() => {
    const handleBeforeUnload = (): void => {
      controllerRef?.current?.abort();
      handleWorkflowDeleteComparisons();
    };
    window.addEventListener('beforeunload', handleBeforeUnload);
    return (): void => {
      clearNodeStatus();
      window.removeEventListener('beforeunload', handleBeforeUnload);
      handleWorkflowDeleteComparisons();
      controllerRef?.current?.abort();
    };
  }, [currentFlow?.flowId]);

  const handleWorkflowDeleteComparisons = useCallback(() => {
    if (!versionId?.current) return;
    const parmas = {
      flowId: currentFlow?.flowId,
      version: versionId.current,
    };
    workflowDeleteComparisons(parmas);
  }, [currentFlow?.flowId]);

  const handleMoveToPosition = useCallback(
    (id: string, nodes: ReactFlowNode[]): void => {
      const currentNode = nodes.find((node: ReactFlowNode) => node.id === id);
      const zoom = 0.8;
      const xPos = currentNode?.position?.x || 0;
      const yPos = currentNode?.position?.y || 0;
      moveToPosition({ x: -xPos * zoom + 200, y: -yPos * zoom + 200, zoom });
    },
    [moveToPosition]
  );

  const startNode = useMemo(() => {
    return nodes?.find((node: ReactFlowNode) => node.nodeType === 'node-start');
  }, [nodes]);

  useEffect(() => {
    open &&
      setStartNodeParams(
        startNode?.data?.outputs?.map(input => {
          const errorMsg =
            input?.schema?.type === 'object'
              ? validateInputJSON('{}', generateValidationSchema(input))
              : '';
          const allowedFileType = input?.allowedFileType?.[0];
          return {
            name: input.name,
            type: input?.schema?.type,
            allowedFileType: allowedFileType,
            fileType: input?.fileType,
            default: allowedFileType
              ? []
              : input?.schema?.type === 'object'
                ? '{}'
                : input?.schema?.type.includes('array')
                  ? '[]'
                  : generateDefaultInput(input?.schema?.type),
            description: input?.schema?.default,
            required: input?.required,
            validationSchema:
              input?.schema?.type === 'object' ||
              (input?.schema?.type.includes('array') && !input?.fileType)
                ? generateValidationSchema(input)
                : null,
            errorMsg: errorMsg,
            originErrorMsg: errorMsg,
          };
        }) || []
      );
  }, [startNode, open]);

  const trialRun = useMemo(() => {
    return errNodes?.length === 0;
  }, [errNodes]);

  const pushAskToChatList = useCallback(
    (inputs, nodes, nodeId): void => {
      setChatList(chatList => {
        const newInputs = inputs || cloneDeep(startNodeParams);
        const askParams: ChatListItem = {
          id: uuid(),
          type: 'ask',
          inputs: newInputs,
        };
        chatInfoRef.current.question = newInputs;
        chatList.push(askParams);
        return [...chatList];
      });
      handleMoveToPosition(nodeId, nodes);
    },
    [startNodeParams, setChatList]
  );

  const pushAnswerToChatList = useCallback(() => {
    setChatList(chatList => {
      const answerParams: ChatListItem = {
        id: uuid(),
        type: 'answer',
        messageContent: '',
        content: '',
        reasoningContent: '',
      };
      chatList.push(answerParams);
      return [...chatList];
    });
  }, [setChatList]);

  const pushContentToAnswer = useCallback(
    (key, content): void => {
      const queue =
        key === 'messageContent'
          ? messageNodeTextQueue
          : key === 'reasoningContent'
            ? endNodeReasoningTextQueue
            : endNodeTextQueue;
      queue.current = queue.current + content;
    },
    [chatList, setChatList]
  );

  const clearNodeStatus = useCallback(() => {
    chatInfoRef.current = cloneDeep(initChatInfo);
    if (textareRef.current) {
      textareRef.current.value = '';
    }
    //@ts-ignore
    setStartNodeParams(startNodeParams =>
      startNodeParams?.map(input => ({
        ...input,
        errorMsg: input?.originErrorMsg,
        default: input?.fileType
          ? []
          : input?.type === 'object'
            ? '{}'
            : input?.type?.includes('array')
              ? '[]'
              : generateDefaultInput(input?.type),
      }))
    );
  }, [setStartNodeParams]);

  const handleSaveDialogue = useCallback(() => {
    const params = {
      chatId: chatIdRef.current,
      type: 1,
      workflowId: currentFlow?.id,
      sid: chatInfoRef?.current?.sid,
      questionItem: JSON.stringify(chatInfoRef?.current?.question),
      answerItem: JSON.stringify(chatInfoRef?.current?.answerItem),
      question: JSON.stringify(chatInfoRef?.current?.question),
      answer: JSON.stringify(chatInfoRef?.current?.answer),
    };
    saveDialogueAPI(params).then(
      () => currentFlow?.id && getDialogues(currentFlow.id)
    );
  }, [currentFlow, nodes, edges]);

  const handleSynchronizeDataToXfyun = useCallback(() => {
    const botId = isJSON(currentFlow?.ext)
      ? JSON.parse(currentFlow?.ext)?.botId
      : '';
    const params = {
      botId,
    };
    getInputsType(params);
  }, [currentFlow]);

  const handleMessageEnd = useCallback(
    (data: WebSocketMessageData) => {
      const flowResult: FlowResultType = {
        status: data.code === 0 ? 'success' : 'failed',
        timeCost: (data?.executedTime || 0).toString(),
        totalTokens: (data?.usage?.['total_tokens'] || 0).toString(),
      };
      wsMessageStatus.current = 'end';
      setShowNodeList(true);
      setFlowResult(flowResult);
      setEdges(edges =>
        edges?.map(edge => ({
          ...edge,
          animated: false,
          style: {
            stroke: '#275EFF',
            strokeWidth: 2,
          },
        }))
      );
      !historyVersion && setCanvasesDisabled(false);
      setInterruptChat({ ...initInterruptChat });
      handleRunningNodeStatus();
    },
    [startNodeParams, setDebuggering, autonomousMode, nodes, edges]
  );

  const handleMessage = useCallback(
    (nodes: ReactFlowNode[], edges: ReactFlowEdge[], e: MessageEvent) => {
      if (e.data && isJSON(e.data)) {
        const data: WebSocketMessageData = JSON.parse(e.data);
        const flowResult = data.choices?.[0]?.['finish_reason'];
        const node = data?.['workflow_step']?.node;
        const nodeId = node?.id;
        const nodeStatus = node?.['finish_reason'];
        const content = data.choices?.[0]?.delta?.content;
        const responseResult = {
          timeCost: node?.['executed_time'],
          tokenCost: node?.usage?.['total_tokens'],
          inputs: node?.inputs,
          outputs: node?.outputs,
          errorOutputs: node?.['error_outputs'],
          rawOutput: node?.ext?.['raw_output'],
          nodeAnswerContent: content,
          reasoningContent:
            data?.choices?.[0]?.delta?.['reasoning_content'] || '',
          status: data?.code === 0 ? 'success' : 'failed',
          failedReason: data?.message,
          answerMode: node?.id?.startsWith('message')
            ? 1
            : node?.ext?.['answer_mode'],
        };
        chatInfoRef.current.sid = data?.id;
        if (data?.code === 21103) {
          //审核不通过
          messageNodeTextQueue.current = '';
          endNodeReasoningTextQueue.current = '';
          endNodeTextQueue.current = '';
          setChatList(chatList => {
            chatInfoRef.current.answer = {
              messageContent: '',
              reasoningContent: '',
              content: data?.message,
            };
            chatList[chatList.length - 1].messageContent = '';
            chatList[chatList.length - 1].reasoningContent = '';
            chatList[chatList.length - 1].content = data?.message;
            return [...chatList];
          });
          handleMessageEnd(data);
        } else if (flowResult === null && nodeId !== 'flow_obj') {
          handleNodeStatusChange(
            nodes,
            edges,
            nodeId,
            nodeStatus === null ? 'ing' : nodeStatus,
            responseResult
          );
        } else if (flowResult === 'interrupt') {
          const content = data?.['event_data']?.value?.content;
          handleNodeStatusChange(
            nodes,
            edges,
            nodeId,
            nodeStatus,
            responseResult
          );
          pushContentToAnswer('content', content);
          wsMessageStatus.current = 'end';
          setInterruptChat({
            interrupt: true,
            eventId: data?.['event_data']?.event_id || '',
            nodeId: nodeId || '',
            option:
              data?.['event_data']?.value?.option?.filter(
                item => item.id !== 'default'
              ) || null,
            type: data?.['event_data']?.value?.type || '',
            needReply: data?.['event_data']?.need_reply || false,
          });
          chatInfoRef.current.answer.option = data?.[
            'event_data'
          ]?.value?.option?.filter(item => item.id !== 'default');
        } else if (flowResult === 'stop') {
          if (data.code !== 0) {
            pushContentToAnswer('content', data?.message);
          }
          handleMessageEnd(data);
        }
      }
    },
    [startNodeParams, setDebuggering, autonomousMode]
  );

  const handleResumeChat = useCallback(
    (content): void => {
      wsMessageStatus.current = 'start';
      setDebuggering(true);
      pushAskToChatList(
        [
          {
            name: 'AGENT_USER_INPUT',
            type: 'string',
            default:
              content || t('workflow.nodes.chatDebugger.userIgnoredQuestion'),
            description: t('workflow.nodes.chatDebugger.userCurrentRoundInput'),
            required: true,
            validationSchema: null,
            errorMsg: '',
            originErrorMsg: '',
          },
        ],
        nodes,
        interruptChat?.nodeId
      );
      pushAnswerToChatList();
      clearNodeStatus();
      const url = 'http://172.29.201.92:8080/workflow/resume';
      const latestAccessToken = localStorage.getItem('accessToken');
      const params = {
        flow_id: currentFlow?.flowId,
        eventId: interruptChat?.eventId,
        eventType: content ? 'resume' : 'ignore',
        content,
      };
      if (versionId.current) {
        params.version = versionId.current;
        params.promptDebugger = true;
      }
      fetchEventSource(url, {
        method: 'POST',
        headers: {
          'Content-Type': 'application/json',
          Authorization: 'Bearer ' + latestAccessToken,
        },
        body: JSON.stringify(params),
        signal: controllerRef?.current?.signal,
        openWhenHidden: true,
        onerror() {
          controllerRef?.current?.abort();
        },
        onmessage(e) {
          handleMessage(nodes, edges, e);
        },
      });
    },
    [nodes, interruptChat]
  );

  const handleRunDebugger = useCallback(
    (nodes, edges, inputs?, regen = false): void => {
      if (
        advancedConfig?.suggestedQuestionsAfterAnswer?.enabled &&
        startNodeParams?.length === 1
      ) {
        setSuggestLoading(true);
        nextQuestionAdvice({
          question: inputs?.[0]?.default || startNodeParams?.[0]?.default,
        })
          .then(data => {
            setSuggestProblem(() => data);
          })
          .finally(() => setSuggestLoading(false));
      } else {
        setSuggestProblem(() => []);
      }
      buildPassRef.current = false;
      let params = {};
      let api: ((params: unknown) => Promise<unknown>) | null = null;
      if (historyVersion) {
        versionId.current = uuid();
        params = {
          flowId: currentFlow?.flowId,
          name: currentFlow?.name,
          data: {
            nodes: nodes?.map(({ nodeType, ...reset }) => ({
              ...reset,
              data: {
                ...reset?.data,
                updatable: false,
              },
            })),
            edges: edges?.map(({ style, animated, ...reset }) => reset),
          },
          version: versionId.current,
        };
        api = addComparisons;
      } else {
        params = {
          id: currentFlow?.id,
          flowId: currentFlow?.flowId,
          name: currentFlow?.name,
          description: currentFlow?.description,
          data: {
            nodes: nodes?.map(({ nodeType, ...reset }) => {
              const node = {
                ...reset,
                data: {
                  ...reset?.data,
                  updatable: false,
                },
              };
              Reflect.deleteProperty(node.data, 'debuggerResult');
              return node;
            }),
            edges: edges?.map(({ style, animated, ...reset }) => reset),
          },
        };
        api = buildFlowAPI;
      }
      api(params)
        .then(() => {
          setCanPublish(true);
          setShowNodeList(false);
          preRunningNodeIds.current = [];
          buildPassRef.current = true;
          setFlowResult({
            status: 'running',
            timeCost: '',
            totalTokens: '',
          });
          clearNodeStatus();
          setUserWheel(false);
          pushAskToChatList(inputs, nodes, startNode?.id);
          !historyVersion && setCanvasesDisabled(true);
          pushAnswerToChatList();
          runDebugger(nodes, edges, inputs, regen);
          //同步数据到开放平台
          handleSynchronizeDataToXfyun();
        })
        .catch(() => {
          setDebuggering(false);
          wsMessageStatus.current = 'end';
        });
    },
    [
      currentFlow,
      startNodeParams,
      startNode,
      setDebuggering,
      autonomousMode,
      advancedConfig?.suggestedQuestionsAfterAnswer?.enabled,
    ]
  );

  const handleNodeStatusChange = useCallback(
    (nodes, edges, nodeId, nodeStatus, responseResult): void => {
      const currentNode = nodes.find(node => node.id === nodeId);
      if (nodeId?.startsWith('node-end') && responseResult?.reasoningContent) {
        pushContentToAnswer(
          'reasoningContent',
          responseResult?.reasoningContent
        );
      }
      if (nodeId?.startsWith('message')) {
        pushContentToAnswer(
          'messageContent',
          responseResult?.nodeAnswerContent
        );
      }
      if (nodeId?.startsWith('node-end')) {
        pushContentToAnswer('content', responseResult?.nodeAnswerContent);
      }
      //记录结束节点的原始输出
      if (nodeId?.startsWith('node-end') || nodeId?.startsWith('message')) {
        chatInfoRef.current.answerItem =
          chatInfoRef.current.answerItem + responseResult?.nodeAnswerContent;
      }
      if (nodeStatus === 'ing' || nodeStatus === 'interrupt') {
        currentNode.data.status = 'running';
        const beforeContent = currentNode?.data?.debuggerResult?.done
          ? ''
          : (currentNode?.data?.debuggerResult?.answerContent ?? '');
        const beforeReasoningContent = currentNode?.data?.debuggerResult?.done
          ? ''
          : (currentNode?.data?.debuggerResult?.reasoningContent ?? '');
        currentNode.data.debuggerResult = {
          answerMode: responseResult?.answerMode,
          answerContent: beforeContent + responseResult?.nodeAnswerContent,
          reasoningContent:
            beforeReasoningContent + responseResult?.reasoningContent,
          done: false,
        };
      } else {
        const beforeContent =
          currentNode?.data?.debuggerResult?.answerContent ?? '';
        const beforeReasoningContent =
          currentNode?.data?.debuggerResult?.reasoningContent ?? '';
        currentNode.data.debuggerResult = {
          timeCost: responseResult?.timeCost || undefined,
          tokenCost: responseResult?.timeCost?.totalTokens || undefined,
          input: generateInputsAndOutputsOrder(
            currentNode,
            responseResult.inputs,
            'inputs'
          ),
          rawOutput: responseResult?.rawOutput,
          output: generateInputsAndOutputsOrder(
            currentNode,
            responseResult.outputs,
            'outputs'
          ),
          errorOutputs: responseResult?.errorOutputs,
          failedReason: '',
          answerContent: beforeContent + responseResult?.nodeAnswerContent,
          reasoningContent:
            beforeReasoningContent + responseResult?.reasoningContent,
          answerMode: responseResult?.answerMode,
          done: true,
        };
        if (responseResult.status === 'success') {
          currentNode.data.status = 'success';
        } else {
          currentNode.data.status = 'failed';
          currentNode.data.debuggerResult.failedReason =
            responseResult?.failedReason;
        }
        if (
          nodeId?.startsWith('node-end') &&
          responseResult?.answerMode === 0
        ) {
          pushContentToAnswer(
            'content',
            JSON.stringify(responseResult?.outputs)
          );
          chatInfoRef.current.answerItem = JSON.stringify(
            responseResult?.outputs
          );
        }
        if (nodeId?.startsWith('message')) {
          pushContentToAnswer('messageContent', '\n');
        }
      }
      if (preRunningNodeIds?.current?.length > 0) {
        const sourceNodesId = edges
          ?.filter(edge => edge?.target === currentNode?.id)
          ?.map(edge => edge?.source);
        const set2 = new Set(sourceNodesId);
        const intersectionIds = preRunningNodeIds?.current.filter(value =>
          set2.has(value)
        );
        setEdges(edges => {
          edges.forEach(edge => {
            if (
              edge.target === currentNode?.id &&
              intersectionIds?.includes(edge.source)
            ) {
              edge.animated = true;
              edge.style = {
                stroke: '#275EFF',
                strokeWidth: 2,
                strokeDasharray: '5 5',
              };
            }
          });
          return cloneDeep(edges);
        });
      }
      setNode(nodeId, cloneDeep(currentNode));
      preRunningNodeIds.current.push(currentNode?.id);
      //跟随模式下需要根据节点移动画布
      if (currentNode?.id?.startsWith('node-start')) {
        currentFollowNodeId.current = currentNode?.id;
      }
      if (!autonomousMode) {
        const shouldMoveNode = edges?.some(
          edge =>
            edge?.source === currentFollowNodeId?.current &&
            edge?.target === currentNode?.id
        );
        if (shouldMoveNode && currentNode?.id) {
          handleMoveToPosition(currentNode?.id, nodes);
          currentFollowNodeId.current = currentNode?.id;
        }
      }
    },
    [autonomousMode]
  );

  //flow运行结束修改尚在运行中得节点为cancel态
  const handleRunningNodeStatus = useCallback(() => {
    setNodes(nodes => {
      nodes.forEach(node => {
        if (node?.data?.status === 'running') {
          node.data.debuggerResult.cancelReason = t(
            'workflow.nodes.chatDebugger.workflowTerminated'
          );
          node.data.status = 'cancel';
        }
      });
      return cloneDeep(nodes);
    });
  }, []);

  const runDebugger = useCallback(
    (nodes, edges, enters?, regen = false): void => {
      const url = 'http://172.29.201.92:8080/workflow/chat';
      controllerRef.current = new AbortController();
      const inputs = {};
      const enterlist = enters ?? startNodeParams;
      enterlist.forEach(params => {
        if (
          params.type === 'object' ||
          (!params.fileType && params.type.includes('array'))
        ) {
          inputs[params.name] =
            isJSON(params.default as string) &&
            JSON.parse(params.default as string);
        } else if (params.fileType && params.type === 'string') {
          inputs[params.name] = params.default?.[0]?.url;
        } else if (params.fileType && params.type === 'array-string') {
          inputs[params.name] = params.default?.map(item => item?.url);
        } else {
          inputs[params.name] = params.default;
        }
      });
      const params = {
        flow_id: currentFlow?.flowId,
        inputs: inputs,
        chatId: chatIdRef.current,
        regen,
      };
      const latestAccessToken = localStorage.getItem('accessToken');
      if (historyVersion) {
        params.version = versionId.current;
        params.promptDebugger = true;
      }
      fetchEventSource(url, {
        method: 'POST',
        headers: {
          'Content-Type': 'application/json',
          Authorization: 'Bearer ' + latestAccessToken,
        },
        body: JSON.stringify(params),
        signal: controllerRef?.current?.signal,
        openWhenHidden: true,
        onerror() {
          controllerRef?.current?.abort();
        },
        onmessage(e) {
          handleMessage(nodes, edges, e);
        },
      });
    },
    [startNodeParams, setDebuggering, autonomousMode]
  );

  const canRunDebugger = useMemo(() => {
    if (!debuggering && interruptChat?.type === 'option') return false;
    if (
      !debuggering &&
      startNodeParams?.length > 1 &&
      startNodeParams.every((params: StartNodeType) => {
        if (params?.required) {
          if (params.errorMsg) {
            return false;
          } else if (params.fileType) {
            return params?.default?.length > 0;
          } else if (
            params.type === 'object' ||
            params.type.includes('array')
          ) {
            return isJSON(params?.default as string);
          } else if (params.type === 'string') {
            return (params?.default as string)?.trim();
          } else if (params.type === 'boolean') {
            return typeof params?.default === 'boolean';
          } else {
            return typeof params?.default !== 'string';
          }
        } else if (params.fileType) {
          return params?.default?.every(item => !item?.loading);
        } else {
          return true;
        }
      })
    ) {
      return true;
    }
    if (
      !debuggering &&
      startNodeParams?.length === 1 &&
      textareRef?.current?.value?.trim()
    ) {
      return true;
    }
    return false;
  }, [debuggering, startNodeParams, interruptChat]);

  const clearData = useCallback(() => {
    preRunningNodeIds.current = [];
    setStartNodeParams([]);
    if (textareRef.current) {
      textareRef.current.value = '';
    }
    setOpen(false);
    if (debuggering) {
      setFlowResult({
        status: '',
        timeCost: '',
        totalTokens: '',
      });
    }
    setShowNodeList(true);
    setCanvasesDisabled(false);
  }, [debuggering]);

  const handleEnterKey = (e: React.KeyboardEvent<HTMLInputElement>): void => {
    e.stopPropagation();
    if (
      e.nativeEvent.keyCode === 13 &&
      !e.nativeEvent.shiftKey &&
      canRunDebugger
    ) {
      e.preventDefault();
      if (interruptChat?.interrupt) {
        handleResumeChat(textareRef?.current?.value);
      } else {
        const { nodes, edges } = resetNodesAndEdges();
        handleRunDebugger(nodes, edges, [
          {
            name: 'AGENT_USER_INPUT',
            type: 'string',
            default: textareRef?.current?.value,
            description: t('workflow.nodes.chatDebugger.userCurrentRoundInput'),
            required: true,
            validationSchema: null,
            errorMsg: '',
            originErrorMsg: '',
          },
        ]);
      }
    } else if (e.nativeEvent.keyCode === 13 && !e.nativeEvent.shiftKey) {
      e.preventDefault();
    } else if (e.key === 'Tab') {
      startNodeParams[0].default = startNodeParams[0].default + '\t';
      textareRef.current.value = textareRef?.current?.value + '\t';
      setStartNodeParams([...startNodeParams]);
      e.preventDefault();
    }
  };

  useEffect(() => {
    if (isMounted.current) {
      !debuggering && buildPassRef.current && handleSaveDialogue();
    } else {
      isMounted.current = true;
    }
  }, [debuggering]);

  const resetNodesAndEdges = useCallback((): {
    nodes: ReactFlowNode[];
    edges: ReactFlowEdge[];
  } => {
    wsMessageStatus.current = 'start';
    setDebuggering(true);
    const newNodes = cloneDeep(nodes);
    newNodes.forEach(node => {
      node.data.status = '';
      node.data.debuggerResult = {};
    });
    setNodes(newNodes);
    return {
      nodes: newNodes,
      edges: edges,
    };
  }, [nodes, edges, setNodes]);

  const deleteAllChat = useCallback((): void => {
    workflowDialogClear(currentFlow?.id, 1).then(() => {
      chatIdRef.current = uuid().replace(/-/g, '');
      setDeleteAllModal(false);
      setChatList([]);
      setInterruptChat({ ...initInterruptChat });
      !historyVersion && setCanvasesDisabled(false);
    });
  }, [currentFlow, setDeleteAllModal, setChatList]);

  useEffect(() => {
    let timer: ReturnType<typeof setTimeout> | null = null;
    if (debuggering) {
      timer = setInterval((): void => {
        const queue = messageNodeTextQueue?.current
          ? messageNodeTextQueue
          : endNodeReasoningTextQueue?.current
            ? endNodeReasoningTextQueue
            : endNodeTextQueue;
        const contentKey = messageNodeTextQueue?.current
          ? 'messageContent'
          : endNodeReasoningTextQueue?.current
            ? 'reasoningContent'
            : 'content';
        const value = queue.current.slice(0, 10);
        if (value) {
          queue.current = queue.current.slice(10);
          setChatList(chatList => {
            chatInfoRef.current.answer[contentKey] =
              chatInfoRef.current.answer[contentKey] + value;
            chatList[chatList.length - 1][contentKey] =
              chatList[chatList.length - 1][contentKey] + value;
            return [...chatList];
          });
        }
        if (
          !messageNodeTextQueue.current &&
          !endNodeReasoningTextQueue.current &&
          !endNodeTextQueue.current &&
          wsMessageStatus.current === 'end'
        ) {
          setDebuggering(false);
          setChatList(chatList => {
            if (chatList[chatList.length - 1]) {
              chatList[chatList.length - 1].showResponse = true;
              if (interruptChat?.type === 'option') {
                chatList[chatList.length - 1].option = interruptChat?.option;
              }
            }
            return [...chatList];
          });
        }
      }, 10);
    } else {
      if (timer) {
        clearInterval(timer);
        timer = null;
      }
    }

    return (): void => clearInterval(timer);
  }, [debuggering, chatList, interruptChat]);

  const xfYunBot = useMemo(() => {
    return isJSON(currentFlow?.ext) ? JSON.parse(currentFlow?.ext) : {};
  }, [currentFlow]);

  const handleStopConversation = useCallback((): void => {
    chatIdRef.current = uuid().replace(/-/g, '');
    if (interruptChat?.interrupt) {
      const url = 'http://172.29.201.92:8080/workflow/resume';
      const params = {
        flow_id: currentFlow?.flowId,
        eventId: interruptChat?.eventId,
        eventType: 'abort',
      };
      const latestAccessToken = localStorage.getItem('accessToken');
      fetchEventSource(url, {
        method: 'POST',
        headers: {
          'Content-Type': 'application/json',
          Authorization: 'Bearer ' + latestAccessToken,
        },
        body: JSON.stringify(params),
        signal: controllerRef?.current?.signal,
        openWhenHidden: true,
        onerror() {
          controllerRef?.current?.abort();
        },
      });
    }
    setChatList(chatList => [
      ...chatList,
      {
        id: uuid(),
        type: 'divider',
      },
    ]);
    setInterruptChat({ ...initInterruptChat });
    !historyVersion && setCanvasesDisabled(false);
    setShowNodeList(true);
    setEdges(edges =>
      edges?.map(edge => ({
        ...edge,
        animated: false,
        style: {
          stroke: '#275EFF',
          strokeWidth: 2,
        },
      }))
    );
    setFlowResult({
      status: '',
      timeCost: '',
      totalTokens: '',
    });
  }, [interruptChat, currentFlow]);

  const multiParams = useMemo((): boolean => {
    const startNode = nodes?.find(node => node?.nodeType === 'node-start');
    const outputs = startNode?.data?.outputs;
    let multiParams = true;
    if (outputs?.length === 1) {
      multiParams = false;
    }
    if (
      outputs?.length === 2 &&
      outputs?.[1]?.fileType &&
      outputs?.[1]?.schema?.type === 'string'
    ) {
      multiParams = false;
    }
    return multiParams;
  }, [nodes]);

  useEffect(() => {
    if (historyVersion && historyVersionData?.name) {
      const params = {
        flowId: currentFlow?.flowId,
        name: historyVersionData?.name,
      };
      getPublicResult(params)
        .then(data => {
          setShowChatDebuggerPage(
            data?.some(item => item?.publishResult === '成功')
          );
        })
        .catch(error => {
          console.error('获取发布结果详情失败:', error);
        });
    }
  }, [historyVersion, historyVersionData, currentFlow?.flowId]);

  return (
    <div
      className="w-full h-full py-4 flex flex-col overflow-hidden"
      tabIndex={0}
      onKeyDown={e => e.stopPropagation()}
    >
      {deleteAllModal && (
        <DeleteChatHistory
          setDeleteModal={setDeleteAllModal}
          deleteChat={deleteAllChat}
        />
      )}
      <div className="flex items-center justify-between px-5">
        <div className="flex items-center gap-3">
          <span className="font-semibold text-lg">
            {trialRun
              ? t('workflow.nodes.chatDebugger.dialogue')
              : t('workflow.nodes.chatDebugger.runResult')}
          </span>
        </div>
        <img
          src={icons.close}
          className="w-3 h-3 cursor-pointer"
          alt=""
          onClick={() => clearData()}
        />
      </div>
      <div className="flex-1 flex flex-col overflow-hidden mt-1">
        <div className="w-full flex items-center justify-between px-5">
          <div className="flex items-center gap-2 text-desc">
            <img src={icons.chatListTip} className="w-3 h-3 mt-0.5" alt="" />
            <span>
              {t('workflow.nodes.chatDebugger.keepOnly10DialogueRecords')}
            </span>
          </div>
          {multiParams ? (
            <div className="text-[#ff9a27] text-sm">
              {t(
                'workflow.nodes.chatDebugger.multiParamWorkflowOnlySupportDebugAndPublishAsAPI'
              )}
            </div>
          ) : !showChatDebuggerPage ? (
            <div className="text-[#ff9a27] text-sm">
              当前版本未发布成功，无用户对话页
            </div>
          ) : (
            <div
              className="flex items-center gap-2 font-medium cursor-pointer"
              onClick={() => {
                const params = {
                  chatId: xfYunBot?.chatId,
                  botId: xfYunBot?.botId,
                };
                if (historyVersion) {
                  params.version = historyVersionData?.name;
                } else {
                  params.version = 'debugger';
                }
                // handleFlowToChat(params);
              }}
            >
              <img
                src={icons.switchUserChatPageActive}
                className="w-[18px] h-[18px]"
                alt=""
              />
              <span className="text-[#275EFF]">
                {t('workflow.nodes.chatDebugger.switchToUserDialoguePage')}
              </span>
            </div>
          )}
        </div>
        <ChatContent
          open={open}
          userWheel={userWheel}
          setUserWheel={setUserWheel}
          chatList={chatList}
          setChatList={setChatList}
          startNodeParams={startNodeParams}
          resetNodesAndEdges={resetNodesAndEdges}
          handleRunDebugger={handleRunDebugger}
          debuggering={debuggering}
          suggestProblem={suggestProblem}
          suggestLoading={suggestLoading}
          needReply={interruptChat?.needReply}
          handleResumeChat={handleResumeChat}
          handleStopConversation={handleStopConversation}
        />
        <ChatInput
          interruptChat={interruptChat}
          startNodeParams={startNodeParams}
          setStartNodeParams={setStartNodeParams}
          textareRef={textareRef}
          handleEnterKey={handleEnterKey}
        />
      </div>
      {trialRun && (
        <div className="flex items-center justify-between mt-4 px-5">
          {!debuggering ? (
            <Button
              type="text"
              className="origin-btn px-[26px]"
              onClick={() => setDeleteAllModal(true)}
            >
              {t('workflow.nodes.chatDebugger.clearDialogue')}
            </Button>
          ) : (
            <div className="h-1"></div>
          )}
          <div className="flex items-center gap-2.5">
            <Button
              type="text"
              className="origin-btn px-[24px]"
              onClick={() => clearData()}
            >
              {t('common.cancel')}
            </Button>
            <Button
              type="primary"
              className="px-[24px] flex items-center gap-2"
              onClick={() => {
                if (startNodeParams?.length === 1 || interruptChat?.interrupt) {
                  if (interruptChat?.interrupt) {
                    handleResumeChat(textareRef?.current?.value);
                  } else {
                    const { nodes, edges } = resetNodesAndEdges();
                    handleRunDebugger(nodes, edges, [
                      {
                        name: 'AGENT_USER_INPUT',
                        type: 'string',
                        default: textareRef?.current?.value,
                        description: t(
                          'workflow.nodes.chatDebugger.userCurrentRoundInput'
                        ),
                        required: true,
                        validationSchema: null,
                        errorMsg: '',
                        originErrorMsg: '',
                      },
                    ]);
                  }
                } else {
                  const { nodes, edges } = resetNodesAndEdges();
                  handleRunDebugger(nodes, edges);
                }
              }}
              disabled={!canRunDebugger}
            >
              <img src={icons.trialRun} className="w-3 h-3" alt="" />
              <span>{t('workflow.nodes.chatDebugger.send')}</span>
            </Button>
          </div>
        </div>
      )}
    </div>
  );
}

function ChatDebuggerResult(): React.ReactElement {
  const open = useFlowsManager(state => state.chatDebuggerResult);
  const setOpen = useFlowsManager(state => state.setChatDebuggerResult);

  return (
    <Drawer
      rootClassName="operation-result-container"
      placement="right"
      open={open}
      mask={false}
      destroyOnClose
    >
      <ChatDebuggerContent open={open} setOpen={setOpen} />
    </Drawer>
  );
}

export default memo(ChatDebuggerResult);<|MERGE_RESOLUTION|>--- conflicted
+++ resolved
@@ -82,12 +82,7 @@
   setOpen,
 }: ChatDebuggerContentProps): React.ReactElement {
   const { t } = useTranslation();
-<<<<<<< HEAD
-  const versionId = useRef<string>('');
-  // const { handleFlowToChat } = useChat();
-=======
   const versionId = useRef<string>("");
->>>>>>> ff2f80fd
   const buildPassRef = useRef<boolean>(false);
   const textareRef = useRef<HTMLTextAreaElement>(null);
   const chatIdRef = useRef<string>(uuid().replace(/-/g, ''));
