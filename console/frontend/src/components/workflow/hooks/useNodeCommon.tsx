import React, { useMemo, useState } from 'react';
import { cloneDeep } from 'lodash';
import { useMemoizedFn } from 'ahooks';
import { Tooltip, Checkbox } from 'antd';
import useFlowsManager from '@/components/workflow/store/useFlowsManager';
import {
  renderType,
  findPathById,
  deleteFieldByPath,
  checkedNodeOutputData,
  generateOrUpdateObject,
  removeItemById,
  findItemById,
  isBaseType,
  generateReferences,
} from '@/components/workflow/utils/reactflowUtils';
import {
  FlowNodeInput,
  FlowTypeCascader,
  FlowNodeTextArea,
} from '@/components/workflow/ui';
import { v4 as uuid } from 'uuid';
import { isJSON } from '@/utils';
import { originOutputTypeList } from '@/components/workflow/constant';
import { useTranslation } from 'react-i18next';
import {
  AgentNodeOneClickUpdate,
  ToolNodeOneClickUpdate,
  FlowNodeOneClickUpdate,
} from '@/components/workflow/hooks/useOneClickUpdate';
import {
  NodeCommonProps,
  NodeDataType,
  InputItem,
  OutputItem,
  PropertyItem,
  UseNodeCommonReturn,
  UseNodeInfoReturn,
  UseNodeFuncReturn,
  UseNodeOutputRenderReturn,
  UseNodeModelsReturn,
  UseNodeHandleReturn,
  UseNodeInputRenderReturn,
} from '@/components/workflow/types/hooks';

import addItemIcon from '@/assets/imgs/workflow/add-item-icon.png';
import remove from '@/assets/imgs/workflow/input-remove-icon.png';

const useNodeInfo = ({ id, data }): UseNodeInfoReturn => {
<<<<<<< HEAD
  const currentStore = useFlowsManager(state => state.getCurrentStore());
  const showIterativeModal = useFlowsManager(state => state.showIterativeModal);
  const nodeList = useFlowsManager(state => state.nodeList);
  const nodes = currentStore(state => state.nodes);
  const edges = currentStore(state => state.edges);
=======
  const currentStore = useFlowsManager((state) => state.getCurrentStore());
  const showIterativeModal = useFlowsManager(
    (state) => state.showIterativeModal
  );
  const nodeList = useFlowsManager((state) => state.nodeList);
  const nodes = currentStore((state) => state.nodes);
  const edges = currentStore((state) => state.edges);
>>>>>>> ff2f80fd

  const nodeType = useMemo(() => {
    return id?.split('::')[0] || '';
  }, [id]);
  // 判断是否为开始节点
  const isStartNode = useMemo(() => {
    return nodeType === 'node-start';
  }, [nodeType]);

  const isIteratorStart = useMemo(() => {
    return nodeType === 'iteration-node-start';
  }, [nodeType]);

  const isEndNode = useMemo(() => {
    return nodeType === 'node-end';
  }, [nodeType]);

  const isIteratorEnd = useMemo(() => {
    return nodeType === 'iteration-node-end';
  }, [nodeType]);

  const isKnowledgeNode = useMemo(() => {
    return nodeType === 'knowledge-base';
  }, [nodeType]);

  const isQuestionAnswerNode = useMemo(() => {
    return nodeType === 'question-answer';
  }, [nodeType]);

  const isDecisionMakingNode = useMemo(() => {
    return nodeType === 'decision-making';
  }, [nodeType]);

  const isIfElseNode = useMemo(() => {
    return nodeType === 'if-else';
  }, [nodeType]);

  const isIteratorNode = useMemo(() => {
    return nodeType === 'iteration';
  }, [nodeType]);

  const isIteratorChildNode = useMemo(() => {
    return !showIterativeModal && data?.parentId;
  }, [showIterativeModal, data?.parentId]);

  const isAgentNode = useMemo(() => {
    return nodeType === 'agent';
  }, [nodeType]);

  const isStartOrEndNode = useMemo(() => {
    return nodeType === 'node-start' || nodeType === 'node-end';
  }, [nodeType]);

  const isCodeNode = useMemo(() => {
    return nodeType === 'ifly-code';
  }, [nodeType]);

  const showInputs = useMemo(() => {
    return (
      data?.inputs?.length > 0 && !isIfElseNode && data?.nodeParam?.mode !== 1
    );
  }, [data, isIfElseNode]);

  const showOutputs = useMemo(() => {
    return data?.outputs?.length > 0;
  }, [data?.outputs, id]);

  const showExceptionFlow = useMemo(() => {
    return (
      data?.retryConfig?.shouldRetry && data?.retryConfig?.errorStrategy === 2
    );
  }, [data?.retryConfig?.shouldRetry, data?.retryConfig?.errorStrategy]);

  const references = useMemo(() => {
    return generateReferences(nodes, edges, id);
  }, [id, nodes, edges]);

  const inputs = useMemo(() => {
    return data?.inputs || [];
  }, [data?.inputs]);

  const outputs = useMemo(() => {
    return data?.outputs || [];
  }, [data?.outputs]);

  const showNodeOperation = useMemo(() => {
    return !isStartNode && !isEndNode;
  }, [isStartNode, isEndNode]);

  const currentNode = useMemo(() => {
    return nodes?.find(item => item?.id === id);
  }, [nodes, id]);

  // 节点参数
  const nodeParam = useMemo(() => {
    return data?.nodeParam || {};
  }, [data]);

  const nodeIcon = useMemo(() => {
    const currentNode = nodeList
      ?.flatMap(item => item?.nodes)
      ?.find(item => item?.idType === nodeType);
    return currentNode?.data?.icon;
  }, [nodeList, nodeType]);

  const nodeDesciption = useMemo(() => {
    //工具节点需要特判一下，使用工具本身的描述
    if (nodeType === 'plugin') {
      return data?.nodeParam?.toolDescription;
    }
    const currentNode = nodeList
      ?.flatMap(item => item?.nodes)
      ?.find(item => item?.idType === nodeType);
    return currentNode?.description || currentNode?.data?.description;
  }, [nodeList, data, nodeType]);

  return {
    nodeType,
    isStartNode,
    isIteratorStart,
    isEndNode,
    isIteratorEnd,
    isKnowledgeNode,
    isQuestionAnswerNode,
    isDecisionMakingNode,
    isIfElseNode,
    isIteratorNode,
    isIteratorChildNode,
    isAgentNode,
    isStartOrEndNode,
    isCodeNode,
    showInputs,
    showOutputs,
    showExceptionFlow,
    references,
    inputs,
    outputs,
    showNodeOperation,
    currentNode,
    nodeParam,
    nodeIcon,
    nodeDesciption,
  };
};

const useNodeFunc = ({ id, data }): UseNodeFuncReturn => {
  const { isIteratorNode } = useNodeInfo({ id, data });
  const setNodeInfoEditDrawerlInfo = useFlowsManager(
<<<<<<< HEAD
    state => state.setNodeInfoEditDrawerlInfo
  );
  const setChatDebuggerResult = useFlowsManager(
    state => state.setChatDebuggerResult
  );
  const setVersionManagement = useFlowsManager(
    state => state.setVersionManagement
  );
  const setAdvancedConfiguration = useFlowsManager(
    state => state.setAdvancedConfiguration
  );
  const setOpenOperationResult = useFlowsManager(
    state => state.setOpenOperationResult
  );
  const autoSaveCurrentFlow = useFlowsManager(
    state => state.autoSaveCurrentFlow
=======
    (state) => state.setNodeInfoEditDrawerlInfo
  );
  const setChatDebuggerResult = useFlowsManager(
    (state) => state.setChatDebuggerResult
  );
  const setVersionManagement = useFlowsManager(
    (state) => state.setVersionManagement
  );
  const setAdvancedConfiguration = useFlowsManager(
    (state) => state.setAdvancedConfiguration
  );
  const setOpenOperationResult = useFlowsManager(
    (state) => state.setOpenOperationResult
  );
  const autoSaveCurrentFlow = useFlowsManager(
    (state) => state.autoSaveCurrentFlow
>>>>>>> ff2f80fd
  );
  const canPublishSetNot = useFlowsManager(state => state.canPublishSetNot);
  const currentStore = useFlowsManager(state => state.getCurrentStore());
  const checkNode = currentStore(state => state.checkNode);
  const setNode = currentStore(state => state.setNode);
  const updateNodeRef = currentStore(state => state.updateNodeRef);
  const takeSnapshot = currentStore(state => state.takeSnapshot);
  const deleteNodeRef = currentStore(state => state.deleteNodeRef);
  const nodes = currentStore(state => state.nodes);
  const handleNodeClick = useMemoizedFn(() => {
    setNodeInfoEditDrawerlInfo({
      open: true,
      nodeId: id,
    });
    setChatDebuggerResult(false);
    setVersionManagement(false);
    setAdvancedConfiguration(false);
    setOpenOperationResult(false);
  });
  // 通用的节点参数变更处理函数
  const handleChangeNodeParam = useMemoizedFn(
    (fn: (data: NodeDataType, value: unknown) => void, value: unknown) => {
      setNode(id, old => {
        fn(old.data, value);
        return {
          ...cloneDeep(old),
        };
      });
      autoSaveCurrentFlow();
      canPublishSetNot();
      checkNode(id);
    }
  );
  const handleChangeOutputParam = useMemoizedFn(
    (
      outputId: string,
      fn: (data: OutputItem, value: unknown) => void,
      value: unknown
    ): void => {
      setNode(id, old => {
        const currentOutput = findItemById(old.data.outputs, outputId);
        if (currentOutput) {
          fn(currentOutput, value, old?.data);
        }
        handleIteratorEndChange('replace', outputId, value, old);
        return {
          ...cloneDeep(old),
        };
      });
      updateNodeRef(id);
      autoSaveCurrentFlow();
      canPublishSetNot();
    }
  );

  const handleIteratorEndChange = useMemoizedFn(
    (
      type: 'add' | 'remove' | 'replace',
      outputId: string,
      value?: unknown,
      currentNode?: NodeDataType
    ) => {
      if (isIteratorNode) {
        const outputIndex = currentNode?.data?.outputs?.findIndex(
<<<<<<< HEAD
          output => output?.id === outputId
=======
          (output) => output?.id === outputId
>>>>>>> ff2f80fd
        );
        const currentIteratorInput = {
          id: uuid(),
          name: '',
          schema: {
            type: '',
            value: {
              type: 'ref',
              content: {},
            },
          },
        };
        const iteratorStartEnd = nodes?.find(
<<<<<<< HEAD
          node => node?.data?.parentId === id && node?.nodeType === 'node-end'
=======
          (node) => node?.data?.parentId === id && node?.nodeType === "node-end"
>>>>>>> ff2f80fd
        );
        setNode(iteratorStartEnd?.id, old => {
          if (type === 'add') {
            old.data.inputs.push(currentIteratorInput);
          } else if (type === 'remove') {
            old.data.inputs = old.data.inputs.splice(outputIndex, 1, 0);
          } else {
            const currentInput = old.data.inputs?.find(
              (_, index) => index === outputIndex
            );
            if (currentInput) {
              currentInput.name = value;
            }
          }
          return cloneDeep(old);
        });
      }
    }
  );
  const handleAddOutputLine = useMemoizedFn(() => {
    takeSnapshot();
    setNode(id, old => {
      old.data.outputs.push({
        id: uuid(),
        name: '',
        schema: {
          type: isIteratorNode ? 'array-string' : 'string',
          default: '',
        },
        required: false,
      });
      return {
        ...cloneDeep(old),
      };
    });
    canPublishSetNot();
  });
  const handleRemoveOutputLine = useMemoizedFn((outputId: string) => {
    takeSnapshot();
    setNode(id, old => {
      const path = findPathById(old.data.outputs, outputId);
      if (path && isJSON(old?.data?.retryConfig?.customOutput)) {
        const updatedObj = deleteFieldByPath(
          cloneDeep(JSON.parse(old?.data?.retryConfig?.customOutput)),
          path
        );
        old.data.retryConfig.customOutput = JSON.stringify(updatedObj, null, 2);
      }
      old.data.outputs = removeItemById(old.data.outputs, outputId);
      return {
        ...cloneDeep(old),
      };
    });
    deleteNodeRef(id, outputId);
    canPublishSetNot();
    handleIteratorEndChange('remove', outputId);
  });
  return {
    handleNodeClick,
    handleChangeNodeParam,
    handleChangeOutputParam,
    handleIteratorEndChange,
    handleAddOutputLine,
    handleRemoveOutputLine,
  };
};

const OutputNameInput = ({ id, data, output }): React.ReactElement => {
  const { handleChangeOutputParam } = useNodeFunc({ id, data });
  const { handleCustomOutputGenerate } = useNodeOutputRender({ id, data });
  const handleChange = useMemoizedFn((value: string) => {
    handleChangeOutputParam(
      output.id,
      (data, value) => (data.name = value),
      value
    );
  });

  const handleBlur = useMemoizedFn(() => {
    handleCustomOutputGenerate();
  });

  return (
    <FlowNodeInput
      nodeId={id}
      disabled={
        output?.deleteDisabled || output?.customParameterType === 'deepseekr1'
      }
      maxLength={30}
      className="w-full"
      value={output.name}
      onChange={handleChange}
      onBlur={handleBlur}
    />
  );
};

// 类型选择器
const OutputTypeSelector = ({ id, data, output }): React.ReactElement => {
  const { handleChangeOutputParam } = useNodeFunc({ id, data });
  const { outputTypeList } = useNodeOutputRender({ id, data });
  const currentStore = useFlowsManager(state => state.getCurrentStore());
  const delayUpdateNodeRef = currentStore(state => state.delayUpdateNodeRef);

  const handleTypeChange = useMemoizedFn((value: unknown) => {
    handleChangeOutputParam(
      output.id,
      (data, value) => {
        const isFileType = ['file', 'fileList'].includes(value[0]);
        const type = isFileType ? value[1] : value[0];

        if (value[0] === 'file') {
          data.fileType = 'file';
          data.schema = { type: 'string' };
          data.allowedFileType = [value[1]];
        } else if (value[0] === 'fileList') {
          data.fileType = 'file';
          data.schema = { type: 'array-string' };
          data.allowedFileType = [value[1].replace(/.*<(.+?)>.*/, '$1')];
        } else if (data?.schema?.type) {
          data.schema.type = type;
          delete data.fileType;
          delete data.allowedFileType;
        } else {
          data.type = type;
          delete data.fileType;
          delete data.allowedFileType;
        }

        if (isBaseType(type)) {
          if (data?.schema?.type) {
            data.schema.properties = [];
          } else {
            data.properties = [];
          }
        }
      },
      value
    );

    delayUpdateNodeRef(id);
  });

  return (
    <FlowTypeCascader
      value={
        output.fileType === 'file'
          ? output?.schema?.type === 'string'
            ? ['file', output?.allowedFileType?.[0]]
            : ['fileList', `Array<${output?.allowedFileType?.[0]}>`]
          : output?.schema?.type || output.type
      }
      disabled={
        output?.deleteDisabled || output?.customParameterType === 'deepseekr1'
      }
      options={outputTypeList}
      onChange={handleTypeChange}
    />
  );
};

// 描述/类型输入
const OutputDescription = ({ id, data, output }): React.ReactElement => {
  const { renderTypeInput } = useNodeInputRender({ id, data });
  return (
    <div
      className={`flex flex-col flex-1 h-full ${
        output?.deleteDisabled || output?.customParameterType === 'deepseekr1'
          ? 'disabled-flow-textarea'
          : ''
      }`}
    >
      {renderTypeInput(output)}
    </div>
  );
};

// 错误提示
const OutputErrors = ({ output }): React.ReactElement => (
  <div className="flex items-center gap-3 text-xs text-[#F74E43]">
    <div className="flex flex-col w-1/4">{output?.nameErrMsg}</div>
    <div className="flex flex-col w-1/4"></div>
    <div className="flex flex-col flex-1">
      {output?.schema?.value?.contentErrMsg}
    </div>
  </div>
);

const useNodeOutputRender = ({ id, data }): UseNodeOutputRenderReturn => {
  const { outputs, currentNode, isStartNode, isIteratorNode } = useNodeInfo({
    id,
    data,
  });
  const currentStore = useFlowsManager(state => state.getCurrentStore());
  const delayUpdateNodeRef = currentStore(state => state.delayUpdateNodeRef);
  const setNode = currentStore(state => state.setNode);
  const autoSaveCurrentFlow = useFlowsManager(
<<<<<<< HEAD
    state => state.autoSaveCurrentFlow
=======
    (state) => state.autoSaveCurrentFlow
>>>>>>> ff2f80fd
  );
  const canPublishSetNot = useFlowsManager(state => state.canPublishSetNot);

  const handleCustomOutputGenerate = useMemoizedFn(() => {
    delayUpdateNodeRef(id);
    setTimeout(() => {
      if (!checkedNodeOutputData(outputs, currentNode)) {
        setNode(id, old => {
          old.data.nodeParam.setAnswerContentErrMsg =
            '输出中变量名校验不通过,自动生成JSON失败';
          return {
            ...cloneDeep(old),
          };
        });
        return;
      }
      setNode(id, old => {
        if (old?.data?.retryConfig) {
          const newSetAnswerContent = JSON.stringify(
            generateOrUpdateObject(
              old?.data.outputs,
              isJSON(old?.data?.retryConfig?.customOutput)
                ? JSON.parse(old?.data?.retryConfig?.customOutput)
                : null
            ),
            null,
            2
          );
          old.data.retryConfig.customOutput = newSetAnswerContent;
          old.data.nodeParam.setAnswerContentErrMsg = '';
        }
        return {
          ...cloneDeep(old),
        };
      });
      autoSaveCurrentFlow();
      canPublishSetNot();
    }, 500);
  });

  const renderOutputComponent = useMemoizedFn(
    (output: OutputItem): React.ReactElement => {
      const type = output?.schema?.type || output?.type;

      return (
        <div className="w-full flex flex-col gap-1">
          <div className="flex items-start gap-3">
            <div className="flex flex-col w-1/4 flex-shrink-0">
              <OutputNameInput
                {...{
                  id,
                  data,
                  output,
                }}
              />
            </div>

            <div className="flex flex-col w-1/4">
              <OutputTypeSelector
                {...{
                  id,
                  data,
                  output,
                }}
              />
            </div>

            <div className="flex flex-col flex-1">
              <OutputDescription {...{ id, data, output }} />
            </div>

            <OutputActions
              {...{
                id,
                data,
                output,
                type,
              }}
            />
          </div>

          <OutputErrors output={output} />
        </div>
      );
    }
  );

  const outputTypeList = useMemo(() => {
    if (isStartNode) return originOutputTypeList;
    if (isIteratorNode)
      return [
        ...originOutputTypeList.slice(5),
        {
          label: 'Array<Array>',
          value: 'array-array',
        },
      ];
    return originOutputTypeList.filter(
<<<<<<< HEAD
      item => item?.value !== 'file' && item?.value !== 'fileList'
=======
      (item) => item?.value !== "file" && item?.value !== "fileList"
>>>>>>> ff2f80fd
    );
  }, [originOutputTypeList, isStartNode, isIteratorNode]);

  return {
    handleCustomOutputGenerate,
    renderOutputComponent,
    outputTypeList,
  };
};

const useNodeModels = ({ id, data }): UseNodeModelsReturn => {
  const agentModels = useFlowsManager(state => state.agentModels);
  const sparkLlmModels = useFlowsManager(state => state.sparkLlmModels);
  const questionAnswerModels = useFlowsManager(
<<<<<<< HEAD
    state => state.questionAnswerModels
  );
  const decisionMakingModels = useFlowsManager(
    state => state.decisionMakingModels
  );
  const extractorParameterModels = useFlowsManager(
    state => state.extractorParameterModels
=======
    (state) => state.questionAnswerModels
  );
  const decisionMakingModels = useFlowsManager(
    (state) => state.decisionMakingModels
  );
  const extractorParameterModels = useFlowsManager(
    (state) => state.extractorParameterModels
>>>>>>> ff2f80fd
  );
  const models = useMemo(() => {
    if (id?.startsWith('agent')) {
      return agentModels;
    }
    if (id?.startsWith('spark-llm')) {
      return sparkLlmModels;
    }
    if (id?.startsWith('question-answer')) {
      return questionAnswerModels;
    }
    if (id?.startsWith('decision-making')) {
      return decisionMakingModels;
    }
    if (id?.startsWith('extractor-parameter')) {
      return extractorParameterModels;
    }
    return [];
  }, [id, agentModels, sparkLlmModels, questionAnswerModels]);
  const model = useMemo(() => {
    return models?.find(item => item?.llmId === data?.nodeParam?.llmId);
  }, [data?.nodeParam?.llmId, models]);
  const isThinkModel = useMemo(() => {
    return data?.nodeParam?.isThink;
  }, [data?.nodeParam?.isThink]);
  return {
    models,
    model,
    isThinkModel,
  };
};

// 新增按钮
const AddButton = ({ type, handleAdd }): React.ReactElement | null => {
  const { t } = useTranslation();
  const canvasesDisabled = useFlowsManager(state => state.canvasesDisabled);
  if (canvasesDisabled || (type !== 'object' && type !== 'array-object'))
    return null;

  return (
    <Tooltip
      title={t('workflow.nodes.common.addSubItem')}
      overlayClassName="black-tooltip config-secret"
    >
      <img
        src={addItemIcon}
        className="w-4 h-4 mt-1.5 cursor-pointer"
        onClick={handleAdd}
      />
    </Tooltip>
  );
};

// 必填勾选框
const RequiredCheckbox = ({
  isStartNode,
  output,
  handleRequiredChange,
}): React.ReactElement | null => {
  if (!isStartNode) return null;

  return (
    <div className="w-[50px] flex justify-center items-center mt-1.5">
      <Checkbox
        disabled={output?.deleteDisabled}
        checked={output.required}
        style={{ width: '16px', height: '16px', background: '#F9FAFB' }}
        onChange={handleRequiredChange}
      />
    </div>
  );
};

// 删除按钮
const RemoveButton = ({
  id,
  data,
  output,
  handleRemove,
}): React.ReactElement | null => {
  const { outputs } = useNodeInfo({ id, data });
  const canvasesDisabled = useFlowsManager(state => state.canvasesDisabled);

  const canRemove =
    !canvasesDisabled &&
    (outputs?.filter(item => item.customParameterType !== 'deepseekr1')
      ?.length > 1 ||
      output?.isChild);

  if (!canRemove) return null;

  const disabled =
    output?.deleteDisabled || output?.customParameterType === 'deepseekr1';

  return (
    <img
      src={remove}
      className="w-[16px] h-[17px] mt-1.5"
      style={{
        cursor: disabled ? 'not-allowed' : 'pointer',
        opacity: disabled ? 0.5 : 1,
      }}
      onClick={handleRemove}
      alt=""
    />
  );
};

// 主操作区组件
export const OutputActions = ({
  id,
  data,
  output,
  type,
}): React.ReactElement => {
  const { isStartNode } = useNodeInfo({ id, data });
  const { handleChangeOutputParam, handleRemoveOutputLine } = useNodeFunc({
    id,
    data,
  });
  const currentStore = useFlowsManager(state => state.getCurrentStore());
  const canPublishSetNot = useFlowsManager(state => state.canPublishSetNot);
  const takeSnapshot = currentStore(state => state.takeSnapshot);
  const setNode = currentStore(state => state.setNode);

  const handleAddItem = useMemoizedFn((output: OutputItem) => {
    takeSnapshot();
    setNode(id, old => {
      const currentOutput = findItemById(old.data.outputs, output?.id);
      const propertyItem = {
        id: uuid(),
        name: '',
        type: 'string',
        default: '',
        required: false,
      };
      if (currentOutput?.schema) {
        if (currentOutput?.schema?.properties) {
          currentOutput.schema.properties.push(propertyItem);
        } else {
          currentOutput.schema.properties = [propertyItem];
        }
      } else {
        if (currentOutput?.properties) {
          currentOutput.properties.push(propertyItem);
        } else {
          currentOutput.properties = [propertyItem];
        }
      }
      return {
        ...cloneDeep(old),
      };
    });
    canPublishSetNot();
  });

  const handleAdd = useMemoizedFn(() => handleAddItem(output));

  const handleRequiredChange = useMemoizedFn((e: unknown) => {
    handleChangeOutputParam(
      output.id,
      (data, value) => (data.required = value),
      e.target.checked
    );
  });

  const handleRemove = useMemoizedFn(() => {
    if (
      !output?.deleteDisabled &&
      output?.customParameterType !== 'deepseekr1'
    ) {
      handleRemoveOutputLine(output.id);
    }
  });

  return (
    <>
      <AddButton {...{ type, handleAdd }} />
      <RequiredCheckbox {...{ isStartNode, output, handleRequiredChange }} />
      <RemoveButton {...{ id, data, output, handleRemove }} />
    </>
  );
};

const useNodeHandle = ({ id, data }): UseNodeHandleReturn => {
  const { nodeType } = useNodeInfo({ id, data });
  const showIterativeModal = useFlowsManager.getState().showIterativeModal;
  // 判断是否可连接
  const isConnectable = useMemo(() => {
    return showIterativeModal || !data?.parentId;
  }, [data?.parentId, showIterativeModal]);

  const hasSourceHandle = useMemo(() => {
    if (nodeType === 'node-end') {
      return false;
    }
    if (nodeType === 'decision-making') {
      return false;
    }
    if (nodeType === 'if-else') {
      return false;
    }
    if (data?.nodeParam?.answerType === 'option') {
      return false;
    }
    return true;
  }, [nodeType, data]);

  const sourceHandleId = useMemo(() => {
    return data?.nodeParam?.handlingEdge;
  }, [data?.nodeParam?.handlingEdge]);

  const exceptionHandleId = useMemo(() => {
    return data?.nodeParam?.exceptionHandlingEdge;
  }, [data?.nodeParam?.exceptionHandlingEdge, id]);

  const hasTargetHandle = useMemo(() => {
    if (['node-start', 'iteration-node-start']?.includes(nodeType)) {
      return false;
    }
    return true;
  }, [nodeType]);

  return {
    isConnectable,
    sourceHandleId,
    exceptionHandleId,
    hasTargetHandle,
    hasSourceHandle,
  };
};

const titleRender = (nodeData: {
  name: string;
  schema?: { type?: string };
  type?: string;
}): React.ReactElement => {
  return (
    <div className="flex items-center gap-2">
      <span>{nodeData.name}</span>
      <div className="bg-[#F0F0F0] px-2.5 py-0.5 rounded text-xs">
        {renderType(nodeData)}
      </div>
    </div>
  );
};

const useNodeInputRender = ({ id, data }): UseNodeInputRenderReturn => {
  const { t } = useTranslation();
  const { isIteratorNode } = useNodeInfo({ id, data });
  const { handleChangeOutputParam } = useNodeFunc({ id, data });
  const currentStore = useFlowsManager(state => state.getCurrentStore());
  const delayCheckNode = currentStore(state => state.delayCheckNode);
  const canPublishSetNot = useFlowsManager(state => state.canPublishSetNot);
  const autoSaveCurrentFlow = useFlowsManager(
<<<<<<< HEAD
    state => state.autoSaveCurrentFlow
=======
    (state) => state.autoSaveCurrentFlow
>>>>>>> ff2f80fd
  );
  const nodes = currentStore(state => state.nodes);
  const setNode = currentStore(state => state.setNode);
  const updateNodeRef = currentStore(state => state.updateNodeRef);
  const takeSnapshot = currentStore(state => state.takeSnapshot);
  const checkNode = currentStore(state => state.checkNode);
  const [focusTextareaId, setFocusTextareaId] = useState('');
  const renderTypeInput = useMemoizedFn((output: OutputItem) => {
    return (
      <FlowNodeTextArea
        disabled={output?.customParameterType === 'deepseekr1'}
        placeholder={t('workflow.nodes.common.variableDescriptionPlaceholder')}
        maxLength={1000}
        row={focusTextareaId === output?.id ? 3 : 1}
        style={{
          height: focusTextareaId === output?.id ? 100 : 30,
        }}
        value={output?.schema?.default || output?.default}
        onChange={value =>
          handleChangeOutputParam(
            output.id,
            (data, value) => {
              if (data?.schema?.type) {
                data.schema.default = value;
              } else {
                data.default = value;
              }
            },
            value
          )
        }
        onBlur={() => {
          delayCheckNode(id);
          setFocusTextareaId('');
        }}
        onFocus={() => setFocusTextareaId(output?.id)}
      />
    );
  });
  const handleChangeInputParam = useMemoizedFn(
    (
      inputId: string,
      fn: (data: InputItem, value: unknown) => void,
      value: unknown
    ) => {
      setNode(id, old => {
        const currentInput = old?.data?.inputs?.find(
<<<<<<< HEAD
          item => item?.id === inputId
=======
          (item) => item?.id === inputId
>>>>>>> ff2f80fd
        );
        if (currentInput) {
          fn(currentInput, value);
        }
        if (isIteratorNode) {
          const outputs = old?.data?.inputs?.map(input => ({
            id: input?.id,
            name: input?.name,
            schema: {
              type: input?.schema?.type?.split('-')?.pop(),
              default: '',
            },
          }));
          const iteratorStartNode = nodes?.find(
<<<<<<< HEAD
            node =>
              node?.data?.parentId === id && node?.nodeType === 'node-start'
=======
            (node) =>
              node?.data?.parentId === id && node?.nodeType === "node-start"
>>>>>>> ff2f80fd
          );
          setNode(iteratorStartNode?.id, old => {
            old.data.outputs = outputs;
            return cloneDeep(old);
          });
          updateNodeRef(iteratorStartNode?.id);
        }
        return {
          ...cloneDeep(old),
        };
      });
      autoSaveCurrentFlow();
      canPublishSetNot();
    }
  );
  const handleAddInputLine = useMemoizedFn(() => {
    takeSnapshot();
    setNode(id, old => {
      old.data.inputs.push({
        id: uuid(),
        name: '',
        schema: {
          type: 'string',
          value: {
            type: 'ref',
            content: {},
          },
        },
      });
      return {
        ...cloneDeep(old),
      };
    });
    checkNode(id);
    canPublishSetNot();
  });
  const handleRemoveInputLine = useMemoizedFn(inputId => {
    takeSnapshot();
    setNode(id, old => {
      old.data.inputs = old.data.inputs.filter(item => item.id !== inputId);
      return {
        ...cloneDeep(old),
      };
    });
    canPublishSetNot();
  });
  const allowNoInputParams = useMemo(() => {
    return (
      ([
        'knowledge-base',
        'knowledge-pro-base',
        'iteration',
        'extractor-parameter',
      ].includes(data?.nodeType) &&
        data?.outputs?.length > 1) ||
      ![
        'knowledge-base',
        'knowledge-pro-base',
        'iteration',
        'extractor-parameter',
      ]?.includes(data?.nodeType)
    );
  }, [data]);

  return {
    allowNoInputParams,
    renderTypeInput,
    handleChangeInputParam,
    handleAddInputLine,
    handleRemoveInputLine,
  };
};

export const useNodeCommon = ({
  id,
  data,
}: NodeCommonProps): UseNodeCommonReturn => {
  const nodeInfo = useNodeInfo({ id, data });
  const nodeFunc = useNodeFunc({ id, data });
  const nodeInputRender = useNodeInputRender({ id, data });
  const { renderOutputComponent } = useNodeOutputRender({ id, data });
  const nodeModels = useNodeModels({ id, data });
  const nodeHandle = useNodeHandle({ id, data });
  const nodeOutputRender = useNodeOutputRender({ id, data });
  const canvasesDisabled = useFlowsManager(state => state.canvasesDisabled);

  const addUniqueComponentToProperties = useMemoizedFn(
    (schemasArray: OutputItem[]): OutputItem[] => {
      function addAgeToProperties(propertiesArray: PropertyItem[]): void {
        propertiesArray.forEach(property => {
          property.key = property.id;
          property.isChild = true;
          property.title = renderOutputComponent(property);
          if (property.properties && Array.isArray(property.properties)) {
            addAgeToProperties(property.properties as PropertyItem[]);
          }
        });
      }

      return schemasArray.map(schema => {
        const newSchema = { ...schema };
        if (newSchema.schema && newSchema.schema.properties) {
          addAgeToProperties(newSchema.schema.properties);
        }
        newSchema.title = renderOutputComponent(newSchema);
        newSchema.key = newSchema.id;
        newSchema.properties = newSchema.schema.properties;
        return newSchema;
      });
    }
  );

  const renderTypeOneClickUpdate = (): React.ReactElement | null => {
    const { nodeType } = useNodeInfo({ id, data });
    if (nodeType === 'agent') {
      return <AgentNodeOneClickUpdate id={id} data={data} />;
    } else if (nodeType === 'plugin') {
      return <ToolNodeOneClickUpdate id={id} data={data} />;
    } else if (nodeType === 'flow') {
      return <FlowNodeOneClickUpdate id={id} data={data} />;
    }
    return null;
  };

  return {
    titleRender,
    addUniqueComponentToProperties,
    renderTypeOneClickUpdate,
    canvasesDisabled,
    ...nodeInfo,
    ...nodeFunc,
    ...nodeModels,
    ...nodeOutputRender,
    ...nodeHandle,
    ...nodeInputRender,
  };
};<|MERGE_RESOLUTION|>--- conflicted
+++ resolved
@@ -47,13 +47,6 @@
 import remove from '@/assets/imgs/workflow/input-remove-icon.png';
 
 const useNodeInfo = ({ id, data }): UseNodeInfoReturn => {
-<<<<<<< HEAD
-  const currentStore = useFlowsManager(state => state.getCurrentStore());
-  const showIterativeModal = useFlowsManager(state => state.showIterativeModal);
-  const nodeList = useFlowsManager(state => state.nodeList);
-  const nodes = currentStore(state => state.nodes);
-  const edges = currentStore(state => state.edges);
-=======
   const currentStore = useFlowsManager((state) => state.getCurrentStore());
   const showIterativeModal = useFlowsManager(
     (state) => state.showIterativeModal
@@ -61,7 +54,6 @@
   const nodeList = useFlowsManager((state) => state.nodeList);
   const nodes = currentStore((state) => state.nodes);
   const edges = currentStore((state) => state.edges);
->>>>>>> ff2f80fd
 
   const nodeType = useMemo(() => {
     return id?.split('::')[0] || '';
@@ -210,24 +202,6 @@
 const useNodeFunc = ({ id, data }): UseNodeFuncReturn => {
   const { isIteratorNode } = useNodeInfo({ id, data });
   const setNodeInfoEditDrawerlInfo = useFlowsManager(
-<<<<<<< HEAD
-    state => state.setNodeInfoEditDrawerlInfo
-  );
-  const setChatDebuggerResult = useFlowsManager(
-    state => state.setChatDebuggerResult
-  );
-  const setVersionManagement = useFlowsManager(
-    state => state.setVersionManagement
-  );
-  const setAdvancedConfiguration = useFlowsManager(
-    state => state.setAdvancedConfiguration
-  );
-  const setOpenOperationResult = useFlowsManager(
-    state => state.setOpenOperationResult
-  );
-  const autoSaveCurrentFlow = useFlowsManager(
-    state => state.autoSaveCurrentFlow
-=======
     (state) => state.setNodeInfoEditDrawerlInfo
   );
   const setChatDebuggerResult = useFlowsManager(
@@ -244,7 +218,6 @@
   );
   const autoSaveCurrentFlow = useFlowsManager(
     (state) => state.autoSaveCurrentFlow
->>>>>>> ff2f80fd
   );
   const canPublishSetNot = useFlowsManager(state => state.canPublishSetNot);
   const currentStore = useFlowsManager(state => state.getCurrentStore());
@@ -309,11 +282,7 @@
     ) => {
       if (isIteratorNode) {
         const outputIndex = currentNode?.data?.outputs?.findIndex(
-<<<<<<< HEAD
-          output => output?.id === outputId
-=======
           (output) => output?.id === outputId
->>>>>>> ff2f80fd
         );
         const currentIteratorInput = {
           id: uuid(),
@@ -327,11 +296,7 @@
           },
         };
         const iteratorStartEnd = nodes?.find(
-<<<<<<< HEAD
-          node => node?.data?.parentId === id && node?.nodeType === 'node-end'
-=======
           (node) => node?.data?.parentId === id && node?.nodeType === "node-end"
->>>>>>> ff2f80fd
         );
         setNode(iteratorStartEnd?.id, old => {
           if (type === 'add') {
@@ -529,11 +494,7 @@
   const delayUpdateNodeRef = currentStore(state => state.delayUpdateNodeRef);
   const setNode = currentStore(state => state.setNode);
   const autoSaveCurrentFlow = useFlowsManager(
-<<<<<<< HEAD
-    state => state.autoSaveCurrentFlow
-=======
     (state) => state.autoSaveCurrentFlow
->>>>>>> ff2f80fd
   );
   const canPublishSetNot = useFlowsManager(state => state.canPublishSetNot);
 
@@ -632,11 +593,7 @@
         },
       ];
     return originOutputTypeList.filter(
-<<<<<<< HEAD
-      item => item?.value !== 'file' && item?.value !== 'fileList'
-=======
       (item) => item?.value !== "file" && item?.value !== "fileList"
->>>>>>> ff2f80fd
     );
   }, [originOutputTypeList, isStartNode, isIteratorNode]);
 
@@ -651,15 +608,6 @@
   const agentModels = useFlowsManager(state => state.agentModels);
   const sparkLlmModels = useFlowsManager(state => state.sparkLlmModels);
   const questionAnswerModels = useFlowsManager(
-<<<<<<< HEAD
-    state => state.questionAnswerModels
-  );
-  const decisionMakingModels = useFlowsManager(
-    state => state.decisionMakingModels
-  );
-  const extractorParameterModels = useFlowsManager(
-    state => state.extractorParameterModels
-=======
     (state) => state.questionAnswerModels
   );
   const decisionMakingModels = useFlowsManager(
@@ -667,7 +615,6 @@
   );
   const extractorParameterModels = useFlowsManager(
     (state) => state.extractorParameterModels
->>>>>>> ff2f80fd
   );
   const models = useMemo(() => {
     if (id?.startsWith('agent')) {
@@ -923,11 +870,7 @@
   const delayCheckNode = currentStore(state => state.delayCheckNode);
   const canPublishSetNot = useFlowsManager(state => state.canPublishSetNot);
   const autoSaveCurrentFlow = useFlowsManager(
-<<<<<<< HEAD
-    state => state.autoSaveCurrentFlow
-=======
     (state) => state.autoSaveCurrentFlow
->>>>>>> ff2f80fd
   );
   const nodes = currentStore(state => state.nodes);
   const setNode = currentStore(state => state.setNode);
@@ -975,11 +918,7 @@
     ) => {
       setNode(id, old => {
         const currentInput = old?.data?.inputs?.find(
-<<<<<<< HEAD
-          item => item?.id === inputId
-=======
           (item) => item?.id === inputId
->>>>>>> ff2f80fd
         );
         if (currentInput) {
           fn(currentInput, value);
@@ -994,13 +933,8 @@
             },
           }));
           const iteratorStartNode = nodes?.find(
-<<<<<<< HEAD
-            node =>
-              node?.data?.parentId === id && node?.nodeType === 'node-start'
-=======
             (node) =>
               node?.data?.parentId === id && node?.nodeType === "node-start"
->>>>>>> ff2f80fd
           );
           setNode(iteratorStartNode?.id, old => {
             old.data.outputs = outputs;
