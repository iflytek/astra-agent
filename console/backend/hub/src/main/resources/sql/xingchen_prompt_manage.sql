--- conflicted
+++ resolved
@@ -23,8 +23,4 @@
     KEY idx_status (status),
     KEY idx_latest_version (latest_version),
     KEY idx_create_time (create_time)
-<<<<<<< HEAD
-) ENGINE=InnoDB DEFAULT CHARSET=utf8mb4 COMMENT='Astra Prompt management table';
-=======
-) ENGINE=InnoDB DEFAULT CHARSET=utf8mb4 COMMENT='Astron Prompt management table';
->>>>>>> 07dca841
+) ENGINE=InnoDB DEFAULT CHARSET=utf8mb4 COMMENT='Astron Prompt management table';