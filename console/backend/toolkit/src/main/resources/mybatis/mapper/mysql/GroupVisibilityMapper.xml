<?xml version="1.0" encoding="UTF-8"?>
<!DOCTYPE mapper PUBLIC "-//mybatis.org//DTD Mapper 3.0//EN" "http://mybatis.org/dtd/mybatis-3-mapper.dtd">

<<<<<<< HEAD
<mapper namespace="com.iflytek.astra.console.toolkit.mapper.group.GroupVisibilityMapper">

    <select id="getRepoVisibilityList" resultType="com.iflytek.astra.console.toolkit.entity.table.group.GroupVisibility">
=======
<mapper namespace="com.iflytek.astron.console.toolkit.mapper.group.GroupVisibilityMapper">

    <select id="getRepoVisibilityList" resultType="com.iflytek.astron.console.toolkit.entity.table.group.GroupVisibility">
>>>>>>> 07dca841
        select gv.* from group_visibility gv left join repo r on gv.relation_id = r.id
        where gv.`type` = 1 and r.visibility = 1 and
        <if test="spaceId != null">
            gv.space_id = #{spaceId}
        </if>
        <if test="spaceId == null">
            gv.user_id = #{uid}
        </if>
    </select>
<<<<<<< HEAD
    <select id="listUser" resultType="com.iflytek.astra.console.toolkit.entity.vo.group.GroupUserTagVO">
        select s.id as uid, s.login, s.nickname, s.email from group_visibility t1 left join system_user s on t1.user_id = s.id
        where t1.uid = #{uid} and type = #{type} and relation_id = #{id}
    </select>
    <select id="getToolVisibilityList" resultType="com.iflytek.astra.console.toolkit.entity.table.group.GroupVisibility">
        select gv.* from group_visibility gv left join tool_box tb on gv.relation_id = tb.id
        where gv.`type` = 2 and tb.visibility = 1 and gv.user_id = #{uid}
    </select>
    <select id="getSquareToolVisibilityList" resultType="com.iflytek.astra.console.toolkit.entity.table.group.GroupVisibility">
=======
    <select id="listUser" resultType="com.iflytek.astron.console.toolkit.entity.vo.group.GroupUserTagVO">
        select s.id as uid, s.login, s.nickname, s.email from group_visibility t1 left join system_user s on t1.user_id = s.id
        where t1.uid = #{uid} and type = #{type} and relation_id = #{id}
    </select>
    <select id="getToolVisibilityList" resultType="com.iflytek.astron.console.toolkit.entity.table.group.GroupVisibility">
        select gv.* from group_visibility gv left join tool_box tb on gv.relation_id = tb.id
        where gv.`type` = 2 and tb.visibility = 1 and gv.user_id = #{uid}
    </select>
    <select id="getSquareToolVisibilityList" resultType="com.iflytek.astron.console.toolkit.entity.table.group.GroupVisibility">
>>>>>>> 07dca841
        select
        gv.*
        from
        group_visibility gv
        left join tool_box tb on
        gv.relation_id = tb.id
        <where>
            gv.`type` = 2
            and tb.visibility = 1
            and gv.user_id =
            #{uid} and tb.is_public = 1;
        </where>
    </select>
</mapper><|MERGE_RESOLUTION|>--- conflicted
+++ resolved
@@ -1,15 +1,9 @@
 <?xml version="1.0" encoding="UTF-8"?>
 <!DOCTYPE mapper PUBLIC "-//mybatis.org//DTD Mapper 3.0//EN" "http://mybatis.org/dtd/mybatis-3-mapper.dtd">
 
-<<<<<<< HEAD
-<mapper namespace="com.iflytek.astra.console.toolkit.mapper.group.GroupVisibilityMapper">
-
-    <select id="getRepoVisibilityList" resultType="com.iflytek.astra.console.toolkit.entity.table.group.GroupVisibility">
-=======
 <mapper namespace="com.iflytek.astron.console.toolkit.mapper.group.GroupVisibilityMapper">
 
     <select id="getRepoVisibilityList" resultType="com.iflytek.astron.console.toolkit.entity.table.group.GroupVisibility">
->>>>>>> 07dca841
         select gv.* from group_visibility gv left join repo r on gv.relation_id = r.id
         where gv.`type` = 1 and r.visibility = 1 and
         <if test="spaceId != null">
@@ -19,17 +13,6 @@
             gv.user_id = #{uid}
         </if>
     </select>
-<<<<<<< HEAD
-    <select id="listUser" resultType="com.iflytek.astra.console.toolkit.entity.vo.group.GroupUserTagVO">
-        select s.id as uid, s.login, s.nickname, s.email from group_visibility t1 left join system_user s on t1.user_id = s.id
-        where t1.uid = #{uid} and type = #{type} and relation_id = #{id}
-    </select>
-    <select id="getToolVisibilityList" resultType="com.iflytek.astra.console.toolkit.entity.table.group.GroupVisibility">
-        select gv.* from group_visibility gv left join tool_box tb on gv.relation_id = tb.id
-        where gv.`type` = 2 and tb.visibility = 1 and gv.user_id = #{uid}
-    </select>
-    <select id="getSquareToolVisibilityList" resultType="com.iflytek.astra.console.toolkit.entity.table.group.GroupVisibility">
-=======
     <select id="listUser" resultType="com.iflytek.astron.console.toolkit.entity.vo.group.GroupUserTagVO">
         select s.id as uid, s.login, s.nickname, s.email from group_visibility t1 left join system_user s on t1.user_id = s.id
         where t1.uid = #{uid} and type = #{type} and relation_id = #{id}
@@ -39,7 +22,6 @@
         where gv.`type` = 2 and tb.visibility = 1 and gv.user_id = #{uid}
     </select>
     <select id="getSquareToolVisibilityList" resultType="com.iflytek.astron.console.toolkit.entity.table.group.GroupVisibility">
->>>>>>> 07dca841
         select
         gv.*
         from
