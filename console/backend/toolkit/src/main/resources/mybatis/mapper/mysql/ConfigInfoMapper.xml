--- conflicted
+++ resolved
@@ -1,21 +1,5 @@
 <?xml version="1.0" encoding="UTF-8"?>
 <!DOCTYPE mapper PUBLIC "-//mybatis.org//DTD Mapper 3.0//EN" "http://mybatis.org/dtd/mybatis-3-mapper.dtd">
-<<<<<<< HEAD
-<mapper namespace="com.iflytek.astra.console.toolkit.mapper.ConfigInfoMapper">
-    <select id="getListByCategory" resultType="com.iflytek.astra.console.toolkit.entity.table.ConfigInfo">
-        select * from config_info where category = #{category} and is_valid = 1 order by update_time desc
-    </select>
-
-    <select id="getListByCategoryAndCode" resultType="com.iflytek.astra.console.toolkit.entity.table.ConfigInfo">
-        select * from config_info where category = #{category} and code = #{code} and is_valid = 1 order by update_time desc
-    </select>
-
-    <select id="getByCategoryAndCode" resultType="com.iflytek.astra.console.toolkit.entity.table.ConfigInfo">
-        select * from config_info where category = #{category} and code = #{code} and is_valid = 1 order by update_time desc limit 1
-    </select>
-
-    <select id="getTags" resultType="com.iflytek.astra.console.toolkit.entity.table.ConfigInfo">
-=======
 <mapper namespace="com.iflytek.astron.console.toolkit.mapper.ConfigInfoMapper">
     <select id="getListByCategory" resultType="com.iflytek.astron.console.toolkit.entity.table.ConfigInfo">
         select * from config_info where category = #{category} and is_valid = 1 order by update_time desc
@@ -30,7 +14,6 @@
     </select>
 
     <select id="getTags" resultType="com.iflytek.astron.console.toolkit.entity.table.ConfigInfo">
->>>>>>> 07dca841
         select * from config_info
                  where category = #{category}
                  and code = #{code}
