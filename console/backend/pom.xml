--- conflicted
+++ resolved
@@ -3,21 +3,12 @@
          xsi:schemaLocation="http://maven.apache.org/POM/4.0.0 https://maven.apache.org/xsd/maven-4.0.0.xsd">
     <modelVersion>4.0.0</modelVersion>
 
-<<<<<<< HEAD
-    <groupId>com.iflytek.astra.console</groupId>
-    <artifactId>parent</artifactId>
-    <version>0.0.1</version>
-    <packaging>pom</packaging>
-    <name>astra-console-parent</name>
-    <description>Astra Console Parent Project</description>
-=======
     <groupId>com.iflytek.astron.console</groupId>
     <artifactId>parent</artifactId>
     <version>0.0.1</version>
     <packaging>pom</packaging>
     <name>astron-console-parent</name>
     <description>Astron Console Parent Project</description>
->>>>>>> 07dca841
 
     <modules>
         <module>commons</module>
@@ -80,29 +71,17 @@
         <dependencies>
             <!-- sub-modules -->
             <dependency>
-<<<<<<< HEAD
-                <groupId>com.iflytek.astra.console</groupId>
-=======
                 <groupId>com.iflytek.astron.console</groupId>
->>>>>>> 07dca841
                 <artifactId>hub</artifactId>
                 <version>${project.version}</version>
             </dependency>
             <dependency>
-<<<<<<< HEAD
-                <groupId>com.iflytek.astra.console</groupId>
-=======
                 <groupId>com.iflytek.astron.console</groupId>
->>>>>>> 07dca841
                 <artifactId>commons</artifactId>
                 <version>${project.version}</version>
             </dependency>
             <dependency>
-<<<<<<< HEAD
-                <groupId>com.iflytek.astra.console</groupId>
-=======
                 <groupId>com.iflytek.astron.console</groupId>
->>>>>>> 07dca841
                 <artifactId>toolkit</artifactId>
                 <version>${project.version}</version>
             </dependency>
